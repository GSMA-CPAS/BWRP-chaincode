--- conflicted
+++ resolved
@@ -77,11 +77,7 @@
 	require.NoError(t, err)
 
 	// read back for debugging and testing
-<<<<<<< HEAD
 	uri, err := ep.contract.GetRESTConfig(ep.txContext)
-=======
-	uri, err := ep.contract.getRESTConfig(ep.txContext)
->>>>>>> 9f6aebce
 	log.Infof(ep.org.Name+": read back uri <%s>\n", uri)
 	require.NoError(t, err)
 	require.EqualValues(t, uri, targetURI)
@@ -119,11 +115,7 @@
 
 func (local Endpoint) getRESTConfig(caller Endpoint) (string, error) {
 	os.Setenv("CORE_PEER_LOCALMSPID", local.org.Name)
-<<<<<<< HEAD
 	return local.contract.GetRESTConfig(caller.txContext)
-=======
-	return local.contract.getRESTConfig(caller.txContext)
->>>>>>> 9f6aebce
 }
 
 func (local Endpoint) createDocumentID(caller Endpoint) (string, error) {
@@ -169,29 +161,23 @@
 	log.Info(response)
 }
 
-/*func TestRestConfig(t *testing.T) {
+func TestRestConfig(t *testing.T) {
 	log.Infof("testing REST")
 	// set up proper endpoints
-	ep := createEndpoints(t)
-
-<<<<<<< HEAD
+	ep1, ep2 := createEndpoints(t)
+
 	// read back for debugging
 	// note that this is not allowed on chaincode calls
 	// as getRESTConfig is not exported
 	os.Setenv("CORE_PEER_LOCALMSPID", ORG1.Name)
-	uri, err := contractORG1.GetRESTConfig(txContextORG1)
+	uri, err := ep1.getRESTConfig(ep1)
+	require.NoError(t, err)
 	log.Infof("read back uri <%s>\n", uri)
-=======
-	// read rest config on ORG1 with ORG1 context
-	uri, err := ep.getRESTConfig(&ORG1, &ORG1)
->>>>>>> 9f6aebce
-	require.NoError(t, err)
-	log.Infof("read back uri <%s>\n", uri)
 
 	// read back with txcontext ORG2 -> this has to fail!
-	_, err = ep.getRESTConfig(&ORG1, &ORG2)
+	_, err = ep1.getRESTConfig(ep2)
 	require.Error(t, err)
-}*/
+}
 
 func TestExchangeAndSigning(t *testing.T) {
 	// set up proper endpoints
