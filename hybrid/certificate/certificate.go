// Copyright the BWRP-chaincode contributors. All rights reserved.
// SPDX-License-Identifier: Apache-2.0
package certificate

import (
	"crypto/x509"
	"encoding/asn1"
	"encoding/json"
	"encoding/pem"
	"hybrid/errorcode"
	"hybrid/util"

	log "github.com/sirupsen/logrus"
)

func ExtractAlgorithmFromUserCert(input []byte) (*x509.SignatureAlgorithm, error) {
	log.Debugf("%s(...)", util.FunctionName(1))
	certificate, err := GetLastCertificateFromPEM(input)
	if err != nil {
		return nil, err
	}

	// try to extract the algorithm from the last cert in chain
<<<<<<< HEAD
	return certificate.SignatureAlgorithm.String(), nil
}

func GetLastCertificateFromPEM(input []byte) (*x509.Certificate, error) {
	chain, err := ChainFromPEM(input)
	if err != nil {
		return nil, err
	}

	return chain[len(chain)-1], nil
=======
	return &chain[len(chain)-1].SignatureAlgorithm, nil
>>>>>>> 41561a20
}

func ChainFromPEM(input []byte) ([]*x509.Certificate, error) {
	log.Debugf("%s(...)", util.FunctionName(1))

	var certificates []*x509.Certificate
	for {
		block, rest := pem.Decode(input)
		if block == nil {
			break
		}
		// try to extract the cert
		cert, err := x509.ParseCertificate(block.Bytes)
		if err != nil {
			return nil, errorcode.CertInvalid.WithMessage("failed to parse certificate, %v", err).LogReturn()
		}

		//log.Debugf("parsed certificate")

		// add to list
		certificates = append(certificates, cert)

		// continue with the rest of the chain
		input = rest
	}
	log.Debugf("parsed %d intermediate and user certs", len(certificates))
	return certificates, nil
}

func GetVerifiedUserCertificate(rootPEM string, certChainPEM string) (*x509.Certificate, error) {
	log.Debugf("%s(..., ...)", util.FunctionName(1))

	// read PEM and create a certificate list
	intermediateCerts, userCert, err := IntermediateAndUserFromPEM([]byte(certChainPEM))
	if err != nil {
		// it is safe to forward local errors
		return nil, err
	}

	// make sure the intermediate certs all habe CA flag set:
	err = CheckIntermediates(intermediateCerts)
	if err != nil {
		// it is safe to forward local errors
		return nil, err
	}

	// make sure user Cert is valid and has all flags:
	err = CheckUser(userCert)
	if err != nil {
		// it is safe to forward local errors
		return nil, err
	}

	// add certs from PEM to certPool
	rootCertPool := x509.NewCertPool()
	if !rootCertPool.AppendCertsFromPEM([]byte(rootPEM)) {
		return nil, errorcode.CertInvalid.WithMessage("failed to build certPool from root PEM\n %s", rootPEM).LogReturn()
	}
	//log.Debugf("loaded root cert " + rootPEM)

	// add intermediate certs to pool
	interCertPool := x509.NewCertPool()
	for _, cert := range intermediateCerts {
		interCertPool.AddCert(cert)
	}

	// create verification options
	opts := x509.VerifyOptions{
		Roots:         rootCertPool,
		Intermediates: interCertPool,
	}

	// make sure we can build a trusted chain from root to user
	_, err = userCert.Verify(opts)
	if err != nil {
		return nil, errorcode.CertInvalid.WithMessage("failed to verify user certificate, %v", err).LogReturn()
	}

	return userCert, nil
}

func IntermediateAndUserFromPEM(input []byte) ([]*x509.Certificate, *x509.Certificate, error) {
	log.Debugf("%s(...)", util.FunctionName(1))
	// extract all certs from PEM
	certificates, err := ChainFromPEM(input)
	if err != nil {
		return nil, nil, err
	}

	// extract the user cert
	userCert := certificates[len(certificates)-1]

	// extract intermediates
	intermediateCerts := certificates[:len(certificates)-1]
	log.Debugf("got %d intermediate certs", len(intermediateCerts))

	return intermediateCerts, userCert, nil
}

func CheckIntermediates(intermediateCerts []*x509.Certificate) error {
	log.Debugf("%s(...)", util.FunctionName(1))
	// make sure the intermediate certs all habe CA flag set:
	for i, cert := range intermediateCerts {
		if !cert.IsCA {
			return errorcode.CertInvalid.WithMessage("intermediate cert %d is not a CA cert", i).LogReturn()
		}
	}

	log.Debugf("checked %d intermediate certs: ok", len(intermediateCerts))

	// all fine
	return nil
}

func CheckUser(userCert *x509.Certificate) error {
	log.Debugf("%s(...)", util.FunctionName(1))
	// make sure the user cert does NOT have the CA flag set
	if userCert.IsCA {
		return errorcode.CertInvalid.WithMessage("user cert is not allowed to be a CA cert").LogReturn()
	}

	// make sure the user has the custom attribude "CanSign" = true
	var CanSignDocument = false
	var oidCustomAttribute = asn1.ObjectIdentifier{1, 2, 3, 4, 5, 6, 7, 8, 1}
	for _, ext := range userCert.Extensions {
		if ext.Id.Equal(oidCustomAttribute) {
			var result map[string]interface{}
			err := json.Unmarshal(ext.Value, &result)
			if err != nil {
				// do not abort here, this might just be some
				// different, non-json attribute that we do not care about
				log.Debugf("ignoring non json data in custom extension field: %v", err)
			} else {
				// try to extract
				attrValue, exist := result["attrs"].(map[string]interface{})
				if exist {
					canSignValue, canSignExist := attrValue["CanSignDocument"].(string)
					if canSignExist {
						if canSignValue == "yes" {
							CanSignDocument = true
							break
						} else {
							return errorcode.CertInvalid.WithMessage("CanSignDocument attribute value is not yes [%s]", canSignValue).LogReturn()
						}
					}
				}
			}
		}
	}

	// check flag
	if !CanSignDocument {
		return errorcode.CertInvalid.WithMessage("CanSignDocument not set").LogReturn()
	}

	// all fine
	return nil
}<|MERGE_RESOLUTION|>--- conflicted
+++ resolved
@@ -21,8 +21,7 @@
 	}
 
 	// try to extract the algorithm from the last cert in chain
-<<<<<<< HEAD
-	return certificate.SignatureAlgorithm.String(), nil
+	return &certificate.SignatureAlgorithm, nil
 }
 
 func GetLastCertificateFromPEM(input []byte) (*x509.Certificate, error) {
@@ -32,9 +31,6 @@
 	}
 
 	return chain[len(chain)-1], nil
-=======
-	return &chain[len(chain)-1].SignatureAlgorithm, nil
->>>>>>> 41561a20
 }
 
 func ChainFromPEM(input []byte) ([]*x509.Certificate, error) {
